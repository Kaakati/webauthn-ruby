--- conflicted
+++ resolved
@@ -1,18 +1,16 @@
 # Changelog
 
-<<<<<<< HEAD
 ## [v3.0.0.alpha1] - 2020-06-27
 
 ### Added
 
 - Ability to define multiple relying parties with the introduction of the `WebAuthn::RelyingParty` class ([@padulafacundo], [@brauliomartinezlm])
-=======
+
 ## [v2.4.1] - 2021-02-15
 
 ### Fixed
 
 - Fix verification of new credential if no attestation provided and 'None' type is not among configured `acceptable_attestation_types`. I.e. reject it instead of letting it go through.
->>>>>>> 12201427
 
 ## [v2.4.0] - 2020-09-03
 
@@ -315,11 +313,8 @@
   - `WebAuthn::AuthenticatorAttestationResponse.valid?` can be used to validate fido-u2f attestations returned by the browser
 - Works with ruby 2.5
 
-<<<<<<< HEAD
 [v3.0.0.alpha1]: https://github.com/cedarcode/webauthn-ruby/compare/2-stable...v3.0.0.alpha1/
-=======
 [v2.4.1]: https://github.com/cedarcode/webauthn-ruby/compare/v2.4.0...v2.4.1/
->>>>>>> 12201427
 [v2.4.0]: https://github.com/cedarcode/webauthn-ruby/compare/v2.3.0...v2.4.0/
 [v2.3.0]: https://github.com/cedarcode/webauthn-ruby/compare/v2.2.1...v2.3.0/
 [v2.2.1]: https://github.com/cedarcode/webauthn-ruby/compare/v2.2.0...v2.2.1/
