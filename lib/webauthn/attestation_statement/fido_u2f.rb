# frozen_string_literal: true

require "openssl"
require "webauthn/attestation_statement/base"
require "webauthn/attestation_statement/fido_u2f/public_key"
require "webauthn/signature_verifier"

module WebAuthn
  module AttestationStatement
    class FidoU2f < Base
      VALID_ATTESTATION_CERTIFICATE_COUNT = 1
      VALID_ATTESTATION_CERTIFICATE_ALGORITHM = COSE::Algorithm.by_name("ES256")
      VALID_ATTESTED_AAGUID = 0.chr * WebAuthn::AuthenticatorData::AttestedCredentialData::AAGUID_LENGTH

      def valid?(authenticator_data, client_data_hash)
        valid_format? &&
          valid_certificate_public_key? &&
          valid_credential_public_key?(authenticator_data.credential.public_key) &&
          valid_aaguid?(authenticator_data.attested_credential_data.aaguid) &&
          valid_signature?(authenticator_data, client_data_hash) &&
          [WebAuthn::AttestationStatement::ATTESTATION_TYPE_BASIC_OR_ATTCA, [attestation_certificate]]
      end

      private

      def valid_format?
        !!(raw_attestation_certificates && signature) &&
          raw_attestation_certificates.length == VALID_ATTESTATION_CERTIFICATE_COUNT
      end

      def valid_certificate_public_key?
        certificate_public_key.is_a?(OpenSSL::PKey::EC) &&
          certificate_public_key.group.curve_name == VALID_ATTESTATION_CERTIFICATE_ALGORITHM.key_curve &&
          certificate_public_key.check_key
      end

      def valid_credential_public_key?(public_key_bytes)
        public_key_u2f(public_key_bytes).valid?
      end

      def certificate_public_key
        attestation_certificate.public_key
      end

      def attestation_certificate
        @attestation_certificate ||= OpenSSL::X509::Certificate.new(raw_attestation_certificates[0])
      end

<<<<<<< HEAD
=======
      def raw_attestation_certificates
        statement["x5c"]
      end

      def valid_aaguid?(attested_credential_data_aaguid)
        attested_credential_data_aaguid == VALID_ATTESTED_AAGUID
      end

>>>>>>> a12c6ab4
      def valid_signature?(authenticator_data, client_data_hash)
        WebAuthn::SignatureVerifier
          .new(VALID_ATTESTATION_CERTIFICATE_ALGORITHM, certificate_public_key)
          .verify(signature, verification_data(authenticator_data, client_data_hash))
      end

      def verification_data(authenticator_data, client_data_hash)
        "\x00" +
          authenticator_data.rp_id_hash +
          client_data_hash +
          authenticator_data.credential.id +
          public_key_u2f(authenticator_data.credential.public_key).to_uncompressed_point
      end

      def public_key_u2f(cose_key_data)
        PublicKey.new(cose_key_data)
      end
    end
  end
end<|MERGE_RESOLUTION|>--- conflicted
+++ resolved
@@ -46,17 +46,10 @@
         @attestation_certificate ||= OpenSSL::X509::Certificate.new(raw_attestation_certificates[0])
       end
 
-<<<<<<< HEAD
-=======
-      def raw_attestation_certificates
-        statement["x5c"]
-      end
-
       def valid_aaguid?(attested_credential_data_aaguid)
         attested_credential_data_aaguid == VALID_ATTESTED_AAGUID
       end
 
->>>>>>> a12c6ab4
       def valid_signature?(authenticator_data, client_data_hash)
         WebAuthn::SignatureVerifier
           .new(VALID_ATTESTATION_CERTIFICATE_ALGORITHM, certificate_public_key)
