# frozen_string_literal: true

module WebAuthn
  class ClientData
    def initialize(client_data_json)
      @client_data_json = client_data_json
    end

    def type
      data["type"]
    end

    def challenge
      data["challenge"]
    end

<<<<<<< HEAD
    def hash
      Digest::SHA256.digest(decoded_client_data_json)
=======
    def origin
      data["origin"]
>>>>>>> 304583f1
    end

    private

    attr_reader :client_data_json

    def decoded_client_data_json
      @decoded_client_data_json ||= Base64.urlsafe_decode64(client_data_json)
    end

    def data
      @data ||=
        begin
          if client_data_json
            JSON.parse(decoded_client_data_json)
          else
            raise "Missing client_data_json"
          end
        end
    end
  end
end<|MERGE_RESOLUTION|>--- conflicted
+++ resolved
@@ -14,13 +14,12 @@
       data["challenge"]
     end
 
-<<<<<<< HEAD
+    def origin
+      data["origin"]
+    end
+
     def hash
       Digest::SHA256.digest(decoded_client_data_json)
-=======
-    def origin
-      data["origin"]
->>>>>>> 304583f1
     end
 
     private
